--- conflicted
+++ resolved
@@ -75,15 +75,6 @@
 	}
 }
 
-<<<<<<< HEAD
-=======
-ReferenceCountable& ReferenceCountable::operator=(const ReferenceCountable& /*copy*/)
-{
-	RMLUI_ERRORMSG("Attempting to copy a reference counted object. This is not advisable.");
-	return *this;
-}
-
->>>>>>> 4f13806c
 // If any reference countable objects are still allocated, this function will write a leak report to the log.
 void ReferenceCountable::DumpLeakReport()
 {
