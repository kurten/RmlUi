/*
 * This source file is part of libRocket, the HTML/CSS Interface Middleware
 *
 * For the latest information, see http://www.librocket.com
 *
 * Copyright (c) 2008-2010 CodePoint Ltd, Shift Technology Ltd
 *
 * Permission is hereby granted, free of charge, to any person obtaining a copy
 * of this software and associated documentation files (the "Software"), to deal
 * in the Software without restriction, including without limitation the rights
 * to use, copy, modify, merge, publish, distribute, sublicense, and/or sell
 * copies of the Software, and to permit persons to whom the Software is
 * furnished to do so, subject to the following conditions:
 *
 * The above copyright notice and this permission notice shall be included in
 * all copies or substantial portions of the Software.
 * 
 * THE SOFTWARE IS PROVIDED "AS IS", WITHOUT WARRANTY OF ANY KIND, EXPRESS OR
 * IMPLIED, INCLUDING BUT NOT LIMITED TO THE WARRANTIES OF MERCHANTABILITY,
 * FITNESS FOR A PARTICULAR PURPOSE AND NONINFRINGEMENT. IN NO EVENT SHALL THE
 * AUTHORS OR COPYRIGHT HOLDERS BE LIABLE FOR ANY CLAIM, DAMAGES OR OTHER
 * LIABILITY, WHETHER IN AN ACTION OF CONTRACT, TORT OR OTHERWISE, ARISING FROM,
 * OUT OF OR IN CONNECTION WITH THE SOFTWARE OR THE USE OR OTHER DEALINGS IN
 * THE SOFTWARE.
 *
 */

#include "precompiled.h"
#include "../../Include/Rocket/Core/ElementUtilities.h"
#include <queue>
#include <limits>
#include "FontFaceHandle.h"
#include "LayoutEngine.h"
<<<<<<< HEAD
#include "../../Include/Rocket/Core.h"
=======
#include <Rocket/Core.h>
#include <Rocket/Core/TransformPrimitive.h>
>>>>>>> 0ac59861

namespace Rocket {
namespace Core {

// Builds and sets the box for an element.
static void SetBox(Element* element);
// Positions an element relative to an offset parent.
static void SetElementOffset(Element* element, const Vector2f& offset);

Element* ElementUtilities::GetElementById(Element* root_element, const String& id)
{
	// Breadth first search on elements for the corresponding id
	typedef std::queue<Element*> SearchQueue;
	SearchQueue search_queue;
	search_queue.push(root_element);

	while (!search_queue.empty())
	{
		Element* element = search_queue.front();
		search_queue.pop();
		
		if (element->GetId() == id)
		{
			return element;
		}
		
		// Add all children to search
		for (int i = 0; i < element->GetNumChildren(); i++)
			search_queue.push(element->GetChild(i));
	}

	return NULL;
}

void ElementUtilities::GetElementsByTagName(ElementList& elements, Element* root_element, const String& tag)
{
	// Breadth first search on elements for the corresponding id
	typedef std::queue< Element* > SearchQueue;
	SearchQueue search_queue;
	for (int i = 0; i < root_element->GetNumChildren(); ++i)
		search_queue.push(root_element->GetChild(i));

	while (!search_queue.empty())
	{
		Element* element = search_queue.front();
		search_queue.pop();

		if (element->GetTagName() == tag)
			elements.push_back(element);

		// Add all children to search.
		for (int i = 0; i < element->GetNumChildren(); i++)
			search_queue.push(element->GetChild(i));
	}
}

void ElementUtilities::GetElementsByClassName(ElementList& elements, Element* root_element, const String& class_name)
{
	// Breadth first search on elements for the corresponding id
	typedef std::queue< Element* > SearchQueue;
	SearchQueue search_queue;
	for (int i = 0; i < root_element->GetNumChildren(); ++i)
		search_queue.push(root_element->GetChild(i));

	while (!search_queue.empty())
	{
		Element* element = search_queue.front();
		search_queue.pop();

		if (element->IsClassSet(class_name))
			elements.push_back(element);

		// Add all children to search.
		for (int i = 0; i < element->GetNumChildren(); i++)
			search_queue.push(element->GetChild(i));
	}
}

// Returns the element's font face.
FontFaceHandle* ElementUtilities::GetFontFaceHandle(Element* element)
{
	// Fetch the new font face.
	String font_family = element->GetProperty(FONT_FAMILY)->value.Get< String >();
	String font_charset = element->GetProperty(FONT_CHARSET)->value.Get< String >();
	Font::Style font_style = (Font::Style) element->GetProperty(FONT_STYLE)->value.Get< int >();
	Font::Weight font_weight = (Font::Weight) element->GetProperty(FONT_WEIGHT)->value.Get< int >();
	int font_size = Math::RealToInteger(element->ResolveProperty(FONT_SIZE, 0));

	FontFaceHandle* font = FontDatabase::GetFontFaceHandle(font_family, font_charset, font_style, font_weight, font_size);
	return font;
}

// Returns an element's font size, if it has a font defined.
int ElementUtilities::GetFontSize(Element* element)
{
	FontFaceHandle* font_face_handle = element->GetFontFaceHandle();
	if (font_face_handle == NULL)
		return 0;
	
	return font_face_handle->GetSize();
}

// Returns an element's line height, if it has a font defined.
int ElementUtilities::GetLineHeight(Element* element)
{
	FontFaceHandle* font_face_handle = element->GetFontFaceHandle();
	if (font_face_handle == NULL)
		return 0;

	int line_height = font_face_handle->GetLineHeight();
	float inch = element->GetRenderInterface()->GetPixelsPerInch();
	const Property* line_height_property = element->GetLineHeightProperty();

	switch (line_height_property->unit)
	{
	ROCKET_UNUSED_SWITCH_ENUM(Property::UNKNOWN);
	ROCKET_UNUSED_SWITCH_ENUM(Property::KEYWORD);
	ROCKET_UNUSED_SWITCH_ENUM(Property::STRING);
	ROCKET_UNUSED_SWITCH_ENUM(Property::COLOUR);
	ROCKET_UNUSED_SWITCH_ENUM(Property::ABSOLUTE_UNIT);
	ROCKET_UNUSED_SWITCH_ENUM(Property::PPI_UNIT);
	ROCKET_UNUSED_SWITCH_ENUM(Property::RELATIVE_UNIT);
	case Property::NUMBER:
	case Property::EM:
		// If the property is a straight number or an em measurement, then it scales the line height.
		return Math::Round(line_height_property->value.Get< float >() * line_height);
	case Property::PERCENT:
		// If the property is a percentage, then it scales the line height.
		return Math::Round(line_height_property->value.Get< float >() * line_height * 0.01f);
	case Property::PX:
		// A px measurement.
		return Math::Round(line_height_property->value.Get< float >());
	case Property::INCH:
		// Values based on pixels-per-inch.
		return Math::Round(line_height_property->value.Get< float >() * inch);
	case Property::CM:
		return Math::Round(line_height_property->value.Get< float >() * inch * (1.0f / 2.54f));
	case Property::MM:
		return Math::Round(line_height_property->value.Get< float >() * inch * (1.0f / 25.4f));
	case Property::PT:
		return Math::Round(line_height_property->value.Get< float >() * inch * (1.0f / 72.0f));
	case Property::PC:
		return Math::Round(line_height_property->value.Get< float >() * inch * (1.0f / 6.0f));
	}

	return 0;
}

// Returns the width of a string rendered within the context of the given element.
int ElementUtilities::GetStringWidth(Element* element, const WString& string)
{
	FontFaceHandle* font_face_handle = element->GetFontFaceHandle();
	if (font_face_handle == NULL)
		return 0;

	return font_face_handle->GetStringWidth(string);
}

void ElementUtilities::BindEventAttributes(Element* element)
{
	int index = 0;
	String name;
	String value;

	// Check for and instance the on* events
	while(element->IterateAttributes(index, name, value))
	{
		if (name.Substring(0, 2) == "on")
		{
			EventListener* listener = Factory::InstanceEventListener(value, element);
			if (listener)
				element->AddEventListener(&name[2], listener, false);
		}
	}
}
	
// Generates the clipping region for an element.
bool ElementUtilities::GetClippingRegion(Vector2i& clip_origin, Vector2i& clip_dimensions, Element* element)
{
	clip_origin = Vector2i(-1, -1);
	clip_dimensions = Vector2i(-1, -1);
	
	int num_ignored_clips = element->GetClippingIgnoreDepth();
	if (num_ignored_clips < 0)
		return false;

	// Search through the element's ancestors, finding all elements that clip their overflow and have overflow to clip.
	// For each that we find, we combine their clipping region with the existing clipping region, and so build up a
	// complete clipping region for the element.
	Element* clipping_element = element->GetParentNode();

	while (clipping_element != NULL)
	{
		// Merge the existing clip region with the current clip region if we aren't ignoring clip regions.
		if (num_ignored_clips == 0 && clipping_element->IsClippingEnabled())
		{
			// Ignore nodes that don't clip.
			if (clipping_element->GetClientWidth() < clipping_element->GetScrollWidth()
				|| clipping_element->GetClientHeight() < clipping_element->GetScrollHeight())
			{				
				Vector2f element_origin_f = clipping_element->GetAbsoluteOffset(Box::CONTENT);
				Vector2f element_dimensions_f = clipping_element->GetBox().GetSize(Box::CONTENT);
				
				Vector2i element_origin(Math::RealToInteger(element_origin_f.x), Math::RealToInteger(element_origin_f.y));
				Vector2i element_dimensions(Math::RealToInteger(element_dimensions_f.x), Math::RealToInteger(element_dimensions_f.y));
				
				if (clip_origin == Vector2i(-1, -1) && clip_dimensions == Vector2i(-1, -1))
				{
					clip_origin = element_origin;
					clip_dimensions = element_dimensions;
				}
				else
				{
					Vector2i top_left(Math::Max(clip_origin.x, element_origin.x),
									  Math::Max(clip_origin.y, element_origin.y));
					
					Vector2i bottom_right(Math::Min(clip_origin.x + clip_dimensions.x, element_origin.x + element_dimensions.x),
										  Math::Min(clip_origin.y + clip_dimensions.y, element_origin.y + element_dimensions.y));
					
					clip_origin = top_left;
					clip_dimensions.x = Math::Max(0, bottom_right.x - top_left.x);
					clip_dimensions.y = Math::Max(0, bottom_right.y - top_left.y);
				}
			}
		}

		// If this region is meant to clip and we're skipping regions, update the counter.
		if (num_ignored_clips > 0)
		{
			if (clipping_element->IsClippingEnabled())
				num_ignored_clips--;
		}

		// Determine how many clip regions this ancestor ignores, and inherit the value. If this region ignores all
		// clipping regions, then we do too.
		int clipping_element_ignore_clips = clipping_element->GetClippingIgnoreDepth();
		if (clipping_element_ignore_clips < 0)
			break;
		
		num_ignored_clips = Math::Max(num_ignored_clips, clipping_element_ignore_clips);

		// Climb the tree to this region's parent.
		clipping_element = clipping_element->GetParentNode();
	}
	
	return clip_dimensions.x >= 0 && clip_dimensions.y >= 0;
}

// Sets the clipping region from an element and its ancestors.
bool ElementUtilities::SetClippingRegion(Element* element, Context* context)
{	
	Rocket::Core::RenderInterface* render_interface = NULL;
	if (element)
	{
		render_interface = element->GetRenderInterface();
		if (!context)
			context = element->GetContext();
	}
	else if (context)
	{
		render_interface = context->GetRenderInterface();
		if (!render_interface)
			render_interface = GetRenderInterface();
	}

	if (!render_interface || !context)
		return false;
	
	Vector2i clip_origin, clip_dimensions;
	bool clip = element && GetClippingRegion(clip_origin, clip_dimensions, element);
	
	Vector2i current_origin;
	Vector2i current_dimensions;
	bool current_clip = context->GetActiveClipRegion(current_origin, current_dimensions);
	if (current_clip != clip || (clip && (clip_origin != current_origin || clip_dimensions != current_dimensions)))
	{
		context->SetActiveClipRegion(clip_origin, clip_dimensions);
		ApplyActiveClipRegion(context, render_interface);
	}

	return true;
}

void ElementUtilities::ApplyActiveClipRegion(Context* context, RenderInterface* render_interface)
{
	if (render_interface == NULL)
		return;
	
	Vector2i origin;
	Vector2i dimensions;
	bool clip_enabled = context->GetActiveClipRegion(origin, dimensions);

	render_interface->EnableScissorRegion(clip_enabled);
	if (clip_enabled)
	{
		render_interface->SetScissorRegion(origin.x, origin.y, dimensions.x, dimensions.y);
	}
}

// Formats the contents of an element.
bool ElementUtilities::FormatElement(Element* element, const Vector2f& containing_block)
{
	LayoutEngine layout_engine;
	return layout_engine.FormatElement(element, containing_block);
}

// Generates the box for an element.
void ElementUtilities::BuildBox(Box& box, const Vector2f& containing_block, Element* element, bool inline_element)
{
	LayoutEngine::BuildBox(box, containing_block, element, inline_element);
}

// Sizes and positions an element within its parent.
bool ElementUtilities::PositionElement(Element* element, const Vector2f& offset)
{
	Element* parent = element->GetParentNode();
	if (parent == NULL)
		return false;

	SetBox(element);
	SetElementOffset(element, offset);

	return true;
}

// Sizes an element, and positions it within its parent offset from the borders of its content area.
bool ElementUtilities::PositionElement(Element* element, const Vector2f& offset, PositionAnchor anchor)
{
	Element* parent = element->GetParentNode();
	if (parent == NULL)
		return false;

	SetBox(element);

	Vector2f containing_block = element->GetParentNode()->GetBox().GetSize(Box::CONTENT);
	Vector2f element_block = element->GetBox().GetSize(Box::MARGIN);

	Vector2f resolved_offset = offset;

	if (anchor & RIGHT)
		resolved_offset.x = containing_block.x - (element_block.x + offset.x);

	if (anchor & BOTTOM)
		resolved_offset.y = containing_block.y - (element_block.y + offset.y);

	SetElementOffset(element, resolved_offset);

	return true;
}

// Builds and sets the box for an element.
static void SetBox(Element* element)
{
	Element* parent = element->GetParentNode();
	ROCKET_ASSERT(parent != NULL);

	Vector2f containing_block = parent->GetBox().GetSize();
	containing_block.x -= parent->GetElementScroll()->GetScrollbarSize(ElementScroll::VERTICAL);
	containing_block.y -= parent->GetElementScroll()->GetScrollbarSize(ElementScroll::HORIZONTAL);

	Box box;
	LayoutEngine::BuildBox(box, containing_block, element);

	const Property *local_height;
	element->GetLocalDimensionProperties(NULL, &local_height);
	if (local_height == NULL)
		box.SetContent(Vector2f(box.GetSize().x, containing_block.y));

	element->SetBox(box);
}

// Positions an element relative to an offset parent.
static void SetElementOffset(Element* element, const Vector2f& offset)
{
	Vector2f relative_offset = element->GetParentNode()->GetBox().GetPosition(Box::CONTENT);
	relative_offset += offset;
	relative_offset.x += element->GetBox().GetEdge(Box::MARGIN, Box::LEFT);
	relative_offset.y += element->GetBox().GetEdge(Box::MARGIN, Box::TOP);

	element->SetOffset(relative_offset, element->GetParentNode());
}

// Applies an element's `perspective' and `transform' properties.
bool ElementUtilities::ApplyTransform(Element &element, bool apply)
{
	Context *context = element.GetContext();
	if (!context)
	{
		return false;
	}

	RenderInterface *render_interface = element.GetRenderInterface();
	if (!render_interface)
	{
		return false;
	}

	const TransformState *local_perspective, *perspective, *transform;
	element.GetEffectiveTransformState(&local_perspective, &perspective, &transform);

	bool have_perspective = false;
	float perspective_distance;
	Matrix4f the_projection;
	if (local_perspective)
	{
		TransformState::LocalPerspective the_local_perspective;
		local_perspective->GetLocalPerspective(&the_local_perspective);
		have_perspective = true;
		perspective_distance = the_local_perspective.distance;
		the_projection = the_local_perspective.GetProjection();
	}
	else if (perspective)
	{
		TransformState::Perspective the_perspective;
		perspective->GetPerspective(&the_perspective);
		have_perspective = true;
		perspective_distance = the_perspective.distance;
		the_projection = the_perspective.GetProjection();
	}

	bool have_transform = false;
	Matrix4f the_transform;
	if (transform)
	{
		transform->GetRecursiveTransform(&the_transform);
		have_transform = true;
	}

	if (have_perspective && perspective_distance >= 0)
	{
		// If we are to apply a custom projection, then we need to cancel the global one first.
		Matrix4f global_pv_inv;
		bool have_global_pv_inv = context->GetViewState().GetProjectionViewInv(global_pv_inv);

		if (have_global_pv_inv && have_transform)
		{
			if (apply) {
				render_interface->PushTransform(global_pv_inv * the_projection * the_transform);
			} else {
				render_interface->PopTransform(global_pv_inv * the_projection * the_transform);
			}
			return true;
		}
		else if (have_global_pv_inv)
		{
			if (apply) {
				render_interface->PushTransform(global_pv_inv * the_projection);
			} else {
				render_interface->PopTransform(global_pv_inv * the_projection);
			}
			return true;
		}
		else if (have_transform)
		{
			// The context has not received Process(Projection|View)Change() calls.
			// Assume we don't really need to cancel.
			if (apply) {
				render_interface->PushTransform(the_transform);
			} else {
				render_interface->PopTransform(the_transform);
			}
			return true;
		}
		else
		{
			return false;
		}
	}
	else
	{
		if (have_transform)
		{
			if (apply) {
				render_interface->PushTransform(the_transform);
			} else {
				render_interface->PopTransform(the_transform);
			}
			return true;
		}
		else
		{
			return false;
		}
	}
}

// Unapplies an element's `perspective' and `transform' properties.
bool ElementUtilities::UnapplyTransform(Element &element)
{
	return ApplyTransform(element, false);
}

}
}<|MERGE_RESOLUTION|>--- conflicted
+++ resolved
@@ -31,12 +31,8 @@
 #include <limits>
 #include "FontFaceHandle.h"
 #include "LayoutEngine.h"
-<<<<<<< HEAD
 #include "../../Include/Rocket/Core.h"
-=======
-#include <Rocket/Core.h>
-#include <Rocket/Core/TransformPrimitive.h>
->>>>>>> 0ac59861
+#include "../../Include/Rocket/Core/TransformPrimitive.h"
 
 namespace Rocket {
 namespace Core {
@@ -473,18 +469,24 @@
 
 		if (have_global_pv_inv && have_transform)
 		{
-			if (apply) {
+			if (apply)
+			{
 				render_interface->PushTransform(global_pv_inv * the_projection * the_transform);
-			} else {
+			}
+			else
+			{
 				render_interface->PopTransform(global_pv_inv * the_projection * the_transform);
 			}
 			return true;
 		}
 		else if (have_global_pv_inv)
 		{
-			if (apply) {
+			if (apply)
+			{
 				render_interface->PushTransform(global_pv_inv * the_projection);
-			} else {
+			}
+			else
+			{
 				render_interface->PopTransform(global_pv_inv * the_projection);
 			}
 			return true;
@@ -493,9 +495,12 @@
 		{
 			// The context has not received Process(Projection|View)Change() calls.
 			// Assume we don't really need to cancel.
-			if (apply) {
+			if (apply)
+			{
 				render_interface->PushTransform(the_transform);
-			} else {
+			}
+			else
+			{
 				render_interface->PopTransform(the_transform);
 			}
 			return true;
@@ -509,9 +514,12 @@
 	{
 		if (have_transform)
 		{
-			if (apply) {
+			if (apply)
+			{
 				render_interface->PushTransform(the_transform);
-			} else {
+			}
+			else
+			{
 				render_interface->PopTransform(the_transform);
 			}
 			return true;
