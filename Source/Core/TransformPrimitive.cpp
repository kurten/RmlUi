--- conflicted
+++ resolved
@@ -4,6 +4,7 @@
  * For the latest information, see http://github.com/mikke89/RmlUi
  *
  * Copyright (c) 2014 Markus Schöngart
+ * Copyright (c) 2019 The RmlUi Team, and contributors
  *
  * Permission is hereby granted, free of charge, to any person obtaining a copy
  * of this software and associated documentation files (the "Software"), to deal
@@ -124,12 +125,8 @@
 		case Property::RAD:
 			return number;
 		case Property::PERCENT:
-<<<<<<< HEAD
-			return number * 0.01f * 2.0f * Math::ROCKET_PI;
+			return number * 0.01f * 2.0f * Math::RMLUI_PI;
 		default:
-=======
-			return number * 0.01f * 2.0f * Math::RMLUI_PI;
->>>>>>> 4f13806c
 			break;
 		}
 	}
