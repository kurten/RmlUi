--- conflicted
+++ resolved
@@ -99,17 +99,10 @@
 
 	bar = Core::Factory::InstanceElement(parent, "*", "sliderbar", Rml::Core::XMLAttributes());
 
-<<<<<<< HEAD
-	arrows[0] = Core::Factory::InstanceElement(parent, "*", "sliderarrowdec", Rocket::Core::XMLAttributes());
-	arrows[1] = Core::Factory::InstanceElement(parent, "*", "sliderarrowinc", Rocket::Core::XMLAttributes());
+	arrows[0] = Core::Factory::InstanceElement(parent, "*", "sliderarrowdec", Rml::Core::XMLAttributes());
+	arrows[1] = Core::Factory::InstanceElement(parent, "*", "sliderarrowinc", Rml::Core::XMLAttributes());
 	arrows[0]->SetProperty(Core::PropertyId::Drag, drag_property);
 	arrows[1]->SetProperty(Core::PropertyId::Drag, drag_property);
-=======
-	arrows[0] = Core::Factory::InstanceElement(parent, "*", "sliderarrowdec", Rml::Core::XMLAttributes());
-	arrows[1] = Core::Factory::InstanceElement(parent, "*", "sliderarrowinc", Rml::Core::XMLAttributes());
-	arrows[0]->SetProperty("drag", "drag");
-	arrows[1]->SetProperty("drag", "drag");
->>>>>>> 4f13806c
 
 	if (track == NULL ||
 		bar == NULL ||
@@ -192,15 +185,9 @@
 	bar_position = Rml::Core::Math::Clamp(_bar_position, 0.0f, 1.0f);
 	PositionBar();
 
-<<<<<<< HEAD
-	Rocket::Core::Dictionary parameters;
+	Rml::Core::Dictionary parameters;
 	parameters["value"] = bar_position;
 	parent->DispatchEvent(Core::EventId::Change, parameters);
-=======
-	Rml::Core::Dictionary parameters;
-	parameters.Set("value", bar_position);
-	parent->DispatchEvent("change", parameters);
->>>>>>> 4f13806c
 }
 
 // Returns the current position of the bar.
@@ -346,13 +333,8 @@
 				bar_box_content.y = track_length * bar_length;
 
 				// Check for 'min-height' restrictions.
-<<<<<<< HEAD
 				float min_track_length = Core::ResolveValue(computed.min_height, track_length);
-				bar_box_content.y = Rocket::Core::Math::Max(min_track_length, bar_box_content.y);
-=======
-				float min_track_length = bar->ResolveProperty("min-height", track_length);
 				bar_box_content.y = Rml::Core::Math::Max(min_track_length, bar_box_content.y);
->>>>>>> 4f13806c
 
 				// Check for 'max-height' restrictions.
 				float max_track_length = Core::ResolveValue(computed.max_height, track_length);
@@ -372,13 +354,8 @@
 				bar_box_content.x = track_length * bar_length;
 
 				// Check for 'min-width' restrictions.
-<<<<<<< HEAD
 				float min_track_length = Core::ResolveValue(computed.min_width, track_length);
-				bar_box_content.x = Rocket::Core::Math::Max(min_track_length, bar_box_content.x);
-=======
-				float min_track_length = bar->ResolveProperty("min-width", track_length);
 				bar_box_content.x = Rml::Core::Math::Max(min_track_length, bar_box_content.x);
->>>>>>> 4f13806c
 
 				// Check for 'max-width' restrictions.
 				float max_track_length = Core::ResolveValue(computed.max_width, track_length);
@@ -411,7 +388,7 @@
 	if (parent->IsDisabled())
 		return;
 
-	using Rocket::Core::EventId;
+	using Rml::Core::EventId;
 
 	switch (event.GetId())
 	{
@@ -466,9 +443,9 @@
 			bar->SetPseudoClass("active", true);
 
 			if (orientation == HORIZONTAL)
-				bar_drag_anchor = event.GetParameter< int >("mouse_x", 0) - Rocket::Core::Math::RealToInteger(bar->GetAbsoluteOffset().x);
+				bar_drag_anchor = event.GetParameter< int >("mouse_x", 0) - Rml::Core::Math::RealToInteger(bar->GetAbsoluteOffset().x);
 			else
-				bar_drag_anchor = event.GetParameter< int >("mouse_y", 0) - Rocket::Core::Math::RealToInteger(bar->GetAbsoluteOffset().y);
+				bar_drag_anchor = event.GetParameter< int >("mouse_y", 0) - Rml::Core::Math::RealToInteger(bar->GetAbsoluteOffset().y);
 		}
 	}
 	break;
@@ -501,16 +478,6 @@
 				}
 			}
 		}
-<<<<<<< HEAD
-=======
-		else if (event == "dragstart")
-		{
-			if (orientation == HORIZONTAL)
-				bar_drag_anchor = event.GetParameter< int >("mouse_x", 0) - Rml::Core::Math::RealToInteger(bar->GetAbsoluteOffset().x);
-			else
-				bar_drag_anchor = event.GetParameter< int >("mouse_y", 0) - Rml::Core::Math::RealToInteger(bar->GetAbsoluteOffset().y);
-		}
->>>>>>> 4f13806c
 	}
 	break;
 	case EventId::Dragend:
