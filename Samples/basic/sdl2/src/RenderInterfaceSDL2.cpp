--- conflicted
+++ resolved
@@ -1,196 +1,193 @@
-/*
- * This source file is part of RmlUi, the HTML/CSS Interface Middleware
- *
- * For the latest information, see http://github.com/mikke89/RmlUi
- *
- * Copyright (c) 2008-2010 Nuno Silva
- *
- * Permission is hereby granted, free of charge, to any person obtaining a copy
- * of this software and associated documentation files (the "Software"), to deal
- * in the Software without restriction, including without limitation the rights
- * to use, copy, modify, merge, publish, distribute, sublicense, and/or sell
- * copies of the Software, and to permit persons to whom the Software is
- * furnished to do so, subject to the following conditions:
- *
- * The above copyright notice and this permission notice shall be included in
- * all copies or substantial portions of the Software.
- * 
- * THE SOFTWARE IS PROVIDED "AS IS", WITHOUT WARRANTY OF ANY KIND, EXPRESS OR
- * IMPLIED, INCLUDING BUT NOT LIMITED TO THE WARRANTIES OF MERCHANTABILITY,
- * FITNESS FOR A PARTICULAR PURPOSE AND NONINFRINGEMENT. IN NO EVENT SHALL THE
- * AUTHORS OR COPYRIGHT HOLDERS BE LIABLE FOR ANY CLAIM, DAMAGES OR OTHER
- * LIABILITY, WHETHER IN AN ACTION OF CONTRACT, TORT OR OTHERWISE, ARISING FROM,
- * OUT OF OR IN CONNECTION WITH THE SOFTWARE OR THE USE OR OTHER DEALINGS IN
- * THE SOFTWARE.
- *
- */
-
-#include <RmlUi/Core/Core.h>
-#include <SDL_image.h>
-
-#include "RenderInterfaceSDL2.h"
-
-#if !(SDL_VIDEO_RENDER_OGL)
-    #error "Only the opengl sdl backend is supported."
-#endif
-
-RmlUiSDL2Renderer::RmlUiSDL2Renderer(SDL_Renderer* renderer, SDL_Window* screen)
-{
-    mRenderer = renderer;
-    mScreen = screen;
-}
-
-// Called by RmlUi when it wants to render geometry that it does not wish to optimise.
-void RmlUiSDL2Renderer::RenderGeometry(Rml::Core::Vertex* vertices, int num_vertices, int* indices, int num_indices, const Rml::Core::TextureHandle texture, const Rml::Core::Vector2f& translation)
-{
-    // SDL uses shaders that we need to disable here  
-    glUseProgramObjectARB(0);
-    glPushMatrix();
-    glTranslatef(translation.x, translation.y, 0);
- 
-    std::vector<Rml::Core::Vector2f> Positions(num_vertices);
-    std::vector<Rml::Core::Colourb> Colors(num_vertices);
-    std::vector<Rml::Core::Vector2f> TexCoords(num_vertices);
-    float texw, texh;
- 
-    SDL_Texture* sdl_texture = NULL;
-    if(texture)
-    {
-        glEnableClientState(GL_TEXTURE_COORD_ARRAY);
-        sdl_texture = (SDL_Texture *) texture;
-        SDL_GL_BindTexture(sdl_texture, &texw, &texh);
-    }
- 
-    for(int  i = 0; i < num_vertices; i++) {
-        Positions[i] = vertices[i].position;
-        Colors[i] = vertices[i].colour;
-        if (sdl_texture) {
-            TexCoords[i].x = vertices[i].tex_coord.x * texw;
-            TexCoords[i].y = vertices[i].tex_coord.y * texh;
-        }
-        else TexCoords[i] = vertices[i].tex_coord;
-    };
- 
-    glEnableClientState(GL_VERTEX_ARRAY);
-    glEnableClientState(GL_COLOR_ARRAY);
-    glVertexPointer(2, GL_FLOAT, 0, &Positions[0]);
-    glColorPointer(4, GL_UNSIGNED_BYTE, 0, &Colors[0]);
-    glTexCoordPointer(2, GL_FLOAT, 0, &TexCoords[0]);
- 
-    glTexEnvf(GL_TEXTURE_ENV, GL_TEXTURE_ENV_MODE, GL_MODULATE);
-    glEnable(GL_BLEND);
-    glBlendFunc(GL_SRC_ALPHA, GL_ONE_MINUS_SRC_ALPHA);
-    glDrawElements(GL_TRIANGLES, num_indices, GL_UNSIGNED_INT, indices);
-    glDisableClientState(GL_VERTEX_ARRAY);
-    glDisableClientState(GL_COLOR_ARRAY);
- 
-    if (sdl_texture) {
-        SDL_GL_UnbindTexture(sdl_texture);
-        glDisableClientState(GL_TEXTURE_COORD_ARRAY);
-    }
- 
-    glColor4f(1.0, 1.0, 1.0, 1.0);
-    glPopMatrix();
-    /* Reset blending and draw a fake point just outside the screen to let SDL know that it needs to reset its state in case it wants to render a texture */
-    glDisable(GL_BLEND);
-    SDL_SetRenderDrawBlendMode(mRenderer, SDL_BLENDMODE_NONE);
-    SDL_RenderDrawPoint(mRenderer, -1, -1);
-}
-
-
-// Called by RmlUi when it wants to enable or disable scissoring to clip content.		
-void RmlUiSDL2Renderer::EnableScissorRegion(bool enable)
-{
-    if (enable)
-        glEnable(GL_SCISSOR_TEST);
-    else
-        glDisable(GL_SCISSOR_TEST);
-}
-
-// Called by RmlUi when it wants to change the scissor region.		
-void RmlUiSDL2Renderer::SetScissorRegion(int x, int y, int width, int height)
-{
-    int w_width, w_height;
-    SDL_GetWindowSize(mScreen, &w_width, &w_height);
-    glScissor(x, w_height - (y + height), width, height);
-}
-
-// Called by RmlUi when a texture is required by the library.		
-bool RmlUiSDL2Renderer::LoadTexture(Rml::Core::TextureHandle& texture_handle, Rml::Core::Vector2i& texture_dimensions, const Rml::Core::String& source)
-{
-
-    Rml::Core::FileInterface* file_interface = Rml::Core::GetFileInterface();
-    Rml::Core::FileHandle file_handle = file_interface->Open(source);
-    if (!file_handle)
-        return false;
-
-    file_interface->Seek(file_handle, 0, SEEK_END);
-    size_t buffer_size = file_interface->Tell(file_handle);
-    file_interface->Seek(file_handle, 0, SEEK_SET);
-
-    char* buffer = new char[buffer_size];
-    file_interface->Read(buffer, buffer_size, file_handle);
-    file_interface->Close(file_handle);
-
-    size_t i;
-    for(i = source.length() - 1; i > 0; i--)
-    {
-        if(source[i] == '.')
-            break;
-    }
-
-<<<<<<< HEAD
-    Rocket::Core::String extension = source.substr(i+1, source.length()-i);
-=======
-    Rml::Core::String extension = source.Substring(i+1, source.Length()-i);
->>>>>>> 4f13806c
-
-    SDL_Surface* surface = IMG_LoadTyped_RW(SDL_RWFromMem(buffer, buffer_size), 1, extension.c_str());
-
-    if (surface) {
-        SDL_Texture *texture = SDL_CreateTextureFromSurface(mRenderer, surface);
-
-        if (texture) {
-            texture_handle = (Rml::Core::TextureHandle) texture;
-            texture_dimensions = Rml::Core::Vector2i(surface->w, surface->h);
-            SDL_FreeSurface(surface);
-        }
-        else
-        {
-            return false;
-        }
-
-        return true;
-    }
-
-    return false;
-}
-
-// Called by RmlUi when a texture is required to be built from an internally-generated sequence of pixels.
-bool RmlUiSDL2Renderer::GenerateTexture(Rml::Core::TextureHandle& texture_handle, const Rml::Core::byte* source, const Rml::Core::Vector2i& source_dimensions)
-{
-    #if SDL_BYTEORDER == SDL_BIG_ENDIAN
-        Uint32 rmask = 0xff000000;
-        Uint32 gmask = 0x00ff0000;
-        Uint32 bmask = 0x0000ff00;
-        Uint32 amask = 0x000000ff;
-    #else
-        Uint32 rmask = 0x000000ff;
-        Uint32 gmask = 0x0000ff00;
-        Uint32 bmask = 0x00ff0000;
-        Uint32 amask = 0xff000000;
-    #endif
-
-    SDL_Surface *surface = SDL_CreateRGBSurfaceFrom ((void*) source, source_dimensions.x, source_dimensions.y, 32, source_dimensions.x*4, rmask, gmask, bmask, amask);
-    SDL_Texture *texture = SDL_CreateTextureFromSurface(mRenderer, surface);
-    SDL_SetTextureBlendMode(texture, SDL_BLENDMODE_BLEND);
-    SDL_FreeSurface(surface);
-    texture_handle = (Rml::Core::TextureHandle) texture;
-    return true;
-}
-
-// Called by RmlUi when a loaded texture is no longer required.		
-void RmlUiSDL2Renderer::ReleaseTexture(Rml::Core::TextureHandle texture_handle)
-{
-    SDL_DestroyTexture((SDL_Texture*) texture_handle);
-}
+/*
+ * This source file is part of RmlUi, the HTML/CSS Interface Middleware
+ *
+ * For the latest information, see http://github.com/mikke89/RmlUi
+ *
+ * Copyright (c) 2008-2010 Nuno Silva
+ * Copyright (c) 2019 The RmlUi Team, and contributors
+ *
+ * Permission is hereby granted, free of charge, to any person obtaining a copy
+ * of this software and associated documentation files (the "Software"), to deal
+ * in the Software without restriction, including without limitation the rights
+ * to use, copy, modify, merge, publish, distribute, sublicense, and/or sell
+ * copies of the Software, and to permit persons to whom the Software is
+ * furnished to do so, subject to the following conditions:
+ *
+ * The above copyright notice and this permission notice shall be included in
+ * all copies or substantial portions of the Software.
+ * 
+ * THE SOFTWARE IS PROVIDED "AS IS", WITHOUT WARRANTY OF ANY KIND, EXPRESS OR
+ * IMPLIED, INCLUDING BUT NOT LIMITED TO THE WARRANTIES OF MERCHANTABILITY,
+ * FITNESS FOR A PARTICULAR PURPOSE AND NONINFRINGEMENT. IN NO EVENT SHALL THE
+ * AUTHORS OR COPYRIGHT HOLDERS BE LIABLE FOR ANY CLAIM, DAMAGES OR OTHER
+ * LIABILITY, WHETHER IN AN ACTION OF CONTRACT, TORT OR OTHERWISE, ARISING FROM,
+ * OUT OF OR IN CONNECTION WITH THE SOFTWARE OR THE USE OR OTHER DEALINGS IN
+ * THE SOFTWARE.
+ *
+ */
+
+#include <RmlUi/Core/Core.h>
+#include <SDL_image.h>
+
+#include "RenderInterfaceSDL2.h"
+
+#if !(SDL_VIDEO_RENDER_OGL)
+    #error "Only the opengl sdl backend is supported."
+#endif
+
+RmlUiSDL2Renderer::RmlUiSDL2Renderer(SDL_Renderer* renderer, SDL_Window* screen)
+{
+    mRenderer = renderer;
+    mScreen = screen;
+}
+
+// Called by RmlUi when it wants to render geometry that it does not wish to optimise.
+void RmlUiSDL2Renderer::RenderGeometry(Rml::Core::Vertex* vertices, int num_vertices, int* indices, int num_indices, const Rml::Core::TextureHandle texture, const Rml::Core::Vector2f& translation)
+{
+    // SDL uses shaders that we need to disable here  
+    glUseProgramObjectARB(0);
+    glPushMatrix();
+    glTranslatef(translation.x, translation.y, 0);
+ 
+    std::vector<Rml::Core::Vector2f> Positions(num_vertices);
+    std::vector<Rml::Core::Colourb> Colors(num_vertices);
+    std::vector<Rml::Core::Vector2f> TexCoords(num_vertices);
+    float texw, texh;
+ 
+    SDL_Texture* sdl_texture = NULL;
+    if(texture)
+    {
+        glEnableClientState(GL_TEXTURE_COORD_ARRAY);
+        sdl_texture = (SDL_Texture *) texture;
+        SDL_GL_BindTexture(sdl_texture, &texw, &texh);
+    }
+ 
+    for(int  i = 0; i < num_vertices; i++) {
+        Positions[i] = vertices[i].position;
+        Colors[i] = vertices[i].colour;
+        if (sdl_texture) {
+            TexCoords[i].x = vertices[i].tex_coord.x * texw;
+            TexCoords[i].y = vertices[i].tex_coord.y * texh;
+        }
+        else TexCoords[i] = vertices[i].tex_coord;
+    };
+ 
+    glEnableClientState(GL_VERTEX_ARRAY);
+    glEnableClientState(GL_COLOR_ARRAY);
+    glVertexPointer(2, GL_FLOAT, 0, &Positions[0]);
+    glColorPointer(4, GL_UNSIGNED_BYTE, 0, &Colors[0]);
+    glTexCoordPointer(2, GL_FLOAT, 0, &TexCoords[0]);
+ 
+    glTexEnvf(GL_TEXTURE_ENV, GL_TEXTURE_ENV_MODE, GL_MODULATE);
+    glEnable(GL_BLEND);
+    glBlendFunc(GL_SRC_ALPHA, GL_ONE_MINUS_SRC_ALPHA);
+    glDrawElements(GL_TRIANGLES, num_indices, GL_UNSIGNED_INT, indices);
+    glDisableClientState(GL_VERTEX_ARRAY);
+    glDisableClientState(GL_COLOR_ARRAY);
+ 
+    if (sdl_texture) {
+        SDL_GL_UnbindTexture(sdl_texture);
+        glDisableClientState(GL_TEXTURE_COORD_ARRAY);
+    }
+ 
+    glColor4f(1.0, 1.0, 1.0, 1.0);
+    glPopMatrix();
+    /* Reset blending and draw a fake point just outside the screen to let SDL know that it needs to reset its state in case it wants to render a texture */
+    glDisable(GL_BLEND);
+    SDL_SetRenderDrawBlendMode(mRenderer, SDL_BLENDMODE_NONE);
+    SDL_RenderDrawPoint(mRenderer, -1, -1);
+}
+
+
+// Called by RmlUi when it wants to enable or disable scissoring to clip content.		
+void RmlUiSDL2Renderer::EnableScissorRegion(bool enable)
+{
+    if (enable)
+        glEnable(GL_SCISSOR_TEST);
+    else
+        glDisable(GL_SCISSOR_TEST);
+}
+
+// Called by RmlUi when it wants to change the scissor region.		
+void RmlUiSDL2Renderer::SetScissorRegion(int x, int y, int width, int height)
+{
+    int w_width, w_height;
+    SDL_GetWindowSize(mScreen, &w_width, &w_height);
+    glScissor(x, w_height - (y + height), width, height);
+}
+
+// Called by RmlUi when a texture is required by the library.		
+bool RmlUiSDL2Renderer::LoadTexture(Rml::Core::TextureHandle& texture_handle, Rml::Core::Vector2i& texture_dimensions, const Rml::Core::String& source)
+{
+
+    Rml::Core::FileInterface* file_interface = Rml::Core::GetFileInterface();
+    Rml::Core::FileHandle file_handle = file_interface->Open(source);
+    if (!file_handle)
+        return false;
+
+    file_interface->Seek(file_handle, 0, SEEK_END);
+    size_t buffer_size = file_interface->Tell(file_handle);
+    file_interface->Seek(file_handle, 0, SEEK_SET);
+
+    char* buffer = new char[buffer_size];
+    file_interface->Read(buffer, buffer_size, file_handle);
+    file_interface->Close(file_handle);
+
+    size_t i;
+    for(i = source.length() - 1; i > 0; i--)
+    {
+        if(source[i] == '.')
+            break;
+    }
+
+    Rml::Core::String extension = source.substr(i+1, source.length()-i);
+
+    SDL_Surface* surface = IMG_LoadTyped_RW(SDL_RWFromMem(buffer, buffer_size), 1, extension.c_str());
+
+    if (surface) {
+        SDL_Texture *texture = SDL_CreateTextureFromSurface(mRenderer, surface);
+
+        if (texture) {
+            texture_handle = (Rml::Core::TextureHandle) texture;
+            texture_dimensions = Rml::Core::Vector2i(surface->w, surface->h);
+            SDL_FreeSurface(surface);
+        }
+        else
+        {
+            return false;
+        }
+
+        return true;
+    }
+
+    return false;
+}
+
+// Called by RmlUi when a texture is required to be built from an internally-generated sequence of pixels.
+bool RmlUiSDL2Renderer::GenerateTexture(Rml::Core::TextureHandle& texture_handle, const Rml::Core::byte* source, const Rml::Core::Vector2i& source_dimensions)
+{
+    #if SDL_BYTEORDER == SDL_BIG_ENDIAN
+        Uint32 rmask = 0xff000000;
+        Uint32 gmask = 0x00ff0000;
+        Uint32 bmask = 0x0000ff00;
+        Uint32 amask = 0x000000ff;
+    #else
+        Uint32 rmask = 0x000000ff;
+        Uint32 gmask = 0x0000ff00;
+        Uint32 bmask = 0x00ff0000;
+        Uint32 amask = 0xff000000;
+    #endif
+
+    SDL_Surface *surface = SDL_CreateRGBSurfaceFrom ((void*) source, source_dimensions.x, source_dimensions.y, 32, source_dimensions.x*4, rmask, gmask, bmask, amask);
+    SDL_Texture *texture = SDL_CreateTextureFromSurface(mRenderer, surface);
+    SDL_SetTextureBlendMode(texture, SDL_BLENDMODE_BLEND);
+    SDL_FreeSurface(surface);
+    texture_handle = (Rml::Core::TextureHandle) texture;
+    return true;
+}
+
+// Called by RmlUi when a loaded texture is no longer required.		
+void RmlUiSDL2Renderer::ReleaseTexture(Rml::Core::TextureHandle texture_handle)
+{
+    SDL_DestroyTexture((SDL_Texture*) texture_handle);
+}