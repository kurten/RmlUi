/*
 * This source file is part of RmlUi, the HTML/CSS Interface Middleware
 *
 * For the latest information, see http://github.com/mikke89/RmlUi
 *
 * Copyright (c) 2008-2010 CodePoint Ltd, Shift Technology Ltd
 * Copyright (c) 2019 The RmlUi Team, and contributors
 *
 * Permission is hereby granted, free of charge, to any person obtaining a copy
 * of this software and associated documentation files (the "Software"), to deal
 * in the Software without restriction, including without limitation the rights
 * to use, copy, modify, merge, publish, distribute, sublicense, and/or sell
 * copies of the Software, and to permit persons to whom the Software is
 * furnished to do so, subject to the following conditions:
 *
 * The above copyright notice and this permission notice shall be included in
 * all copies or substantial portions of the Software.
 * 
 * THE SOFTWARE IS PROVIDED "AS IS", WITHOUT WARRANTY OF ANY KIND, EXPRESS OR
 * IMPLIED, INCLUDING BUT NOT LIMITED TO THE WARRANTIES OF MERCHANTABILITY,
 * FITNESS FOR A PARTICULAR PURPOSE AND NONINFRINGEMENT. IN NO EVENT SHALL THE
 * AUTHORS OR COPYRIGHT HOLDERS BE LIABLE FOR ANY CLAIM, DAMAGES OR OTHER
 * LIABILITY, WHETHER IN AN ACTION OF CONTRACT, TORT OR OTHERWISE, ARISING FROM,
 * OUT OF OR IN CONNECTION WITH THE SOFTWARE OR THE USE OR OTHER DEALINGS IN
 * THE SOFTWARE.
 *
 */

#include "SystemInterface.h"
#include <RmlUi/Core/Platform.h>
#include <Shell.h>
#include <stdio.h>
#ifdef RMLUI_PLATFORM_WIN32
#include <windows.h>
#endif

SystemInterface::SystemInterface()
{
	fp = fopen("log.txt", "wt");
}

SystemInterface::~SystemInterface()
{
	if (fp != NULL)
		fclose(fp);
}

// Get the number of seconds elapsed since the start of the application.
double SystemInterface::GetElapsedTime()
{
	return Shell::GetElapsedTime();
}

bool SystemInterface::LogMessage(Rml::Core::Log::Type type, const Rml::Core::String& message)
{
	if (fp != NULL)
	{
		// Select a prefix appropriate for the severity of the message.
		const char* prefix;
		switch (type)
		{
			case Rml::Core::Log::LT_ERROR:
			case Rml::Core::Log::LT_ASSERT:
				prefix = "-!-";
				break;

			case Rml::Core::Log::LT_WARNING:
				prefix = "-*-";
				break;

			default:
				prefix = "---";
				break;
		}

		// Print the message and timestamp to file, and force a write in case of a crash.
		fprintf(fp, "%s (%.2f): %s", prefix, GetElapsedTime(), message.c_str());
		fflush(fp);

#ifdef RMLUI_PLATFORM_WIN32
		if (type == Rml::Core::Log::LT_ASSERT)
		{
<<<<<<< HEAD
			Rocket::Core::String assert_message = Rocket::Core::CreateString(1024, "%s\nWould you like to interrupt execution?", message.c_str());
=======
			Rml::Core::String assert_message(1024, "%s\nWould you like to interrupt execution?", message.CString());
>>>>>>> 4f13806c

			// Return TRUE if the user presses NO (continue execution)
			return MessageBox(NULL, assert_message.c_str(), "Assertion Failure", MB_YESNO | MB_ICONSTOP | MB_DEFBUTTON2 | MB_SYSTEMMODAL) == IDNO;
		}
#endif
	}

	return true;
}<|MERGE_RESOLUTION|>--- conflicted
+++ resolved
@@ -80,11 +80,7 @@
 #ifdef RMLUI_PLATFORM_WIN32
 		if (type == Rml::Core::Log::LT_ASSERT)
 		{
-<<<<<<< HEAD
-			Rocket::Core::String assert_message = Rocket::Core::CreateString(1024, "%s\nWould you like to interrupt execution?", message.c_str());
-=======
-			Rml::Core::String assert_message(1024, "%s\nWould you like to interrupt execution?", message.CString());
->>>>>>> 4f13806c
+			Rml::Core::String assert_message = Rml::Core::CreateString(1024, "%s\nWould you like to interrupt execution?", message.c_str());
 
 			// Return TRUE if the user presses NO (continue execution)
 			return MessageBox(NULL, assert_message.c_str(), "Assertion Failure", MB_YESNO | MB_ICONSTOP | MB_DEFBUTTON2 | MB_SYSTEMMODAL) == IDNO;
